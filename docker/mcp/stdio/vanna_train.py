--- conflicted
+++ resolved
@@ -201,11 +201,7 @@
         print("ollama_host: ",config.VANNA_OLLAMA_BASE_URL)
         self.vanna_client = VannaClass(config={
             'model': config.VANNA_OLLAMA_MODEL,
-<<<<<<< HEAD
             'ollama_host':config.VANNA_OLLAMA_BASE_URL, #"http://125.209.124.155:11434",#"http://localhost:11434",#config.VANNA_OLLAMA_BASE_URL,
-=======
-            'ollama_host':"http://vs2153.vll.se:11434",#"http://localhost:11434",#config.VANNA_OLLAMA_BASE_URL,
->>>>>>> 168c4885
             'allow_llm_to_see_data': config.VANNA_OLLAMA_ALLOW_LLM_TO_SEE_DATA,
             'verbose': config.VANNA_OLLAMA_VERBOSE
         })
