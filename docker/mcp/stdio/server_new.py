--- conflicted
+++ resolved
@@ -116,7 +116,6 @@
     capabilities: Dict[str, bool]
 
 
-<<<<<<< HEAD
 # ++++++++++++++++++++++++++++++++
 # TICKET SYSTEM PYDANTIC MODELS START
 # ++++++++++++++++++++++++++++++++
@@ -148,9 +147,6 @@
 
 
 load_dotenv()
-=======
-load_dotenv(find_dotenv())
->>>>>>> 2409b298
 
 # Debug flag
 DEBUG = True
@@ -1410,235 +1406,7 @@
                         "description": "Flexible group identifier - accepts Azure AD GUID, group email, mail nickname, or display name. Smart resolution automatically finds the correct group."
                     }
                 },
-                "required": ["group_identifier"]
-            }
-        ),
-
-        MCPTool(
-            name="ad_add_group_owner",
-            description="TRIGGER: add group owner, make group admin, add group administrator | ACTION: Add owner to Azure Active Directory group | INSTRUCTION: Accepts flexible identifiers for both user and group | RETURNS: Group ownership assignment confirmation",
-            inputSchema={
-                "type": "object",
-                "properties": {
-                    "user_identifier": {
-                        "type": "string",
-                        "description": "Flexible user identifier - accepts Azure AD GUID, email address, or display name."
-                    },
-                    "group_identifier": {
-                        "type": "string",
-                        "description": "Flexible group identifier - accepts Azure AD GUID, group email, mail nickname, or display name."
-                    }
-                },
-                "required": ["user_identifier", "group_identifier"]
-            }
-        ),
-
-        MCPTool(
-            name="ad_remove_group_owner",
-            description="TRIGGER: remove group owner, remove group admin, revoke group administrator | ACTION: Remove owner from Azure Active Directory group | INSTRUCTION: Accepts flexible identifiers for both user and group | RETURNS: Group ownership removal confirmation",
-            inputSchema={
-                "type": "object",
-                "properties": {
-                    "user_identifier": {
-                        "type": "string",
-                        "description": "Flexible user identifier - accepts Azure AD GUID, email address, or display name."
-                    },
-                    "group_identifier": {
-                        "type": "string",
-                        "description": "Flexible group identifier - accepts Azure AD GUID, group email, mail nickname, or display name."
-                    }
-                },
-                "required": ["user_identifier", "group_identifier"]
-            }
-        ),
-
-        MCPTool(
-            name="ad_update_group",
-            description="TRIGGER: update AD group, modify group details, change group properties, edit AD group | ACTION: Update Azure Active Directory group properties | INSTRUCTION: Accepts flexible group identification | RETURNS: Updated group information",
-            inputSchema={
-                "type": "object",
-                "properties": {
-                    "group_identifier": {
-                        "type": "string",
-                        "description": "Flexible group identifier - accepts Azure AD GUID, group email, mail nickname, or display name."
-                    },
-                    "updates": {"type": "object", "description": "Group properties to update"}
-                },
-                "required": ["group_identifier", "updates"]
-            }
-        ),
-
-        MCPTool(
-            name="ad_delete_group",
-            description="TRIGGER: delete AD group, remove group, delete directory group | ACTION: Delete Azure Active Directory group | INSTRUCTION: Accepts flexible group identification | RETURNS: Group deletion confirmation",
-            inputSchema={
-                "type": "object",
-                "properties": {
-                    "group_identifier": {
-                        "type": "string",
-                        "description": "Flexible group identifier - accepts Azure AD GUID, group email, mail nickname, or display name."
-                    }
-                },
-                "required": ["group_identifier"]
-            }
-        ),
-
-        MCPTool(
-            name="ad_get_group_full_details",
-            description="TRIGGER: group details, full group info, complete group data, group information | ACTION: Get comprehensive group information including members and owners | INSTRUCTION: Accepts flexible group identification | RETURNS: Complete group data with members and owners in single call",
-            inputSchema={
-                "type": "object",
-                "properties": {
-                    "group_identifier": {
-                        "type": "string",
-                        "description": "Flexible group identifier - accepts Azure AD GUID, group email, mail nickname, or display name."
-                    }
-                },
-                "required": ["group_identifier"]
-            }
-        ),
-
-        MCPTool(
-            name="ad_search_groups",
-            description="TRIGGER: find group, search AD groups, lookup group, search for group | ACTION: Fuzzy search across group display name, mail nickname, and email | RETURNS: List of matching groups with details",
-            inputSchema={
-                "type": "object",
-                "properties": {
-                    "query": {"type": "string", "description": "Search query - partial name, email, etc."},
-                    "limit": {"type": "integer", "description": "Maximum results to return", "default": 10}
-                },
-                "required": ["query", "limit"]
-            }
-        ),
-
-        MCPTool(
-            name="ad_batch_add_users_to_group",
-            description="TRIGGER: add multiple users to group, bulk add to group, add many members | ACTION: Add multiple users to a group concurrently | INSTRUCTION: Accepts flexible identifiers for users and group | RETURNS: Batch operation results with success/failure counts",
-            inputSchema={
-                "type": "object",
-                "properties": {
-                    "user_identifiers": {
-                        "type": "array",
-                        "items": {"type": "string"},
-                        "description": "List of user identifiers (names, emails, or GUIDs)"
-                    },
-                    "group_identifier": {
-                        "type": "string",
-                        "description": "Group identifier (GUID, email, mail nickname, or display name)"
-                    },
-                    "ignore_errors": {"type": "boolean", "description": "Continue on errors", "default": True}
-                },
-                "required": ["user_identifiers", "group_identifier", "ignore_errors"]
-            }
-        ),
-
-        MCPTool(
-            name="ad_batch_remove_users_from_group",
-            description="TRIGGER: remove multiple users from group, bulk remove from group, remove many members | ACTION: Remove multiple users from a group concurrently | RETURNS: Batch operation results with success/failure counts",
-            inputSchema={
-                "type": "object",
-                "properties": {
-                    "user_identifiers": {
-                        "type": "array",
-                        "items": {"type": "string"},
-                        "description": "List of user identifiers (names, emails, or GUIDs)"
-                    },
-                    "group_identifier": {
-                        "type": "string",
-                        "description": "Group identifier (GUID, email, mail nickname, or display name)"
-                    },
-                    "ignore_errors": {"type": "boolean", "description": "Continue on errors", "default": True}
-                },
-                "required": ["user_identifiers", "group_identifier", "ignore_errors"]
-            }
-        ),
-
-        MCPTool(
-            name="ad_check_user_membership",
-            description="TRIGGER: is user in group, check group membership, verify membership, user member of group | ACTION: Check if user is member of specific group | INSTRUCTION: Accepts flexible identifiers for both user and group | RETURNS: Boolean membership status",
-            inputSchema={
-                "type": "object",
-                "properties": {
-                    "user_identifier": {
-                        "type": "string",
-                        "description": "Flexible user identifier"
-                    },
-                    "group_identifier": {
-                        "type": "string",
-                        "description": "Flexible group identifier"
-                    }
-                },
-                "required": ["user_identifier", "group_identifier"]
-            }
-        ),
-
-        MCPTool(
-            name="ad_check_user_ownership",
-            description="TRIGGER: is user group owner, check group ownership, verify owner, user owns group | ACTION: Check if user is owner of specific group | INSTRUCTION: Accepts flexible identifiers for both user and group | RETURNS: Boolean ownership status",
-            inputSchema={
-                "type": "object",
-                "properties": {
-                    "user_identifier": {
-                        "type": "string",
-                        "description": "Flexible user identifier"
-                    },
-                    "group_identifier": {
-                        "type": "string",
-                        "description": "Flexible group identifier"
-                    }
-                },
-                "required": ["user_identifier", "group_identifier"]
-            }
-        ),
-
-        MCPTool(
-            name="ad_sync_group_members",
-            description="TRIGGER: sync group members, synchronize group, match group membership, set group members | ACTION: Synchronize group membership to match desired list (adds missing, removes extra) | INSTRUCTION: Accepts flexible identifiers | RETURNS: Summary of changes (added count, removed count, errors)",
-            inputSchema={
-                "type": "object",
-                "properties": {
-                    "group_identifier": {
-                        "type": "string",
-                        "description": "Flexible group identifier"
-                    },
-                    "desired_user_identifiers": {
-                        "type": "array",
-                        "items": {"type": "string"},
-                        "description": "List of user identifiers that should be in the group"
-                    }
-                },
-                "required": ["group_identifier", "desired_user_identifiers"]
-            }
-        ),
-
-        MCPTool(
-            name="ad_batch_get_user_groups",
-            description="TRIGGER: get groups for multiple users, bulk user groups, groups for many users | ACTION: Get group memberships for multiple users concurrently | RETURNS: List of group memberships for each user",
-            inputSchema={
-                "type": "object",
-                "properties": {
-                    "user_identifiers": {
-                        "type": "array",
-                        "items": {"type": "string"},
-                        "description": "List of user identifiers (names, emails, or GUIDs)"
-                    },
-                    "transitive": {"type": "boolean", "description": "Include transitive memberships", "default": False}
-                },
-                "required": ["user_identifiers", "transitive"]
-            }
-        ),
-
-        MCPTool(
-            name="ad_list_users_with_groups",
-            description="TRIGGER: all users with their groups, users and groups, complete user group mapping | ACTION: List all users with their group memberships, owned groups | RETURNS: Complete user directory with group information for each user",
-            inputSchema={
-                "type": "object",
-                "properties": {
-                    "include_transitive": {"type": "boolean", "description": "Include transitive group memberships", "default": False},
-                    "include_owned": {"type": "boolean", "description": "Include groups owned by user", "default": True},
-                    "select": {"type": "string", "description": "User fields to select", "default": "id,displayName,userPrincipalName"}
-                },
-                "required": ["include_transitive", "include_owned", "select"]
+                "required": ["group_id"]
             }
         ),
 
@@ -1956,169 +1724,7 @@
         elif tool_name == "ad_get_group_members":
             group_identifier = arguments["group_identifier"]
             async with FastActiveDirectory(max_concurrent=20) as ad:
-                result = await ad.get_group_members_smart(group_identifier)
-            return MCPToolCallResponse(
-                content=[MCPContent(type="text", text=json.dumps(result, indent=2))]
-            )
-
-        elif tool_name == "ad_get_group_owners":
-            group_identifier = arguments["group_identifier"]
-            async with FastActiveDirectory(max_concurrent=20) as ad:
-                result = await ad.get_group_owners_smart(group_identifier)
-            return MCPToolCallResponse(
-                content=[MCPContent(type="text", text=json.dumps(result, indent=2))]
-            )
-
-        elif tool_name == "ad_add_group_owner":
-            user_identifier = arguments["user_identifier"]
-            group_identifier = arguments["group_identifier"]
-            async with FastActiveDirectory(max_concurrent=20) as ad:
-                result = await ad.add_owner_to_group_smart(user_identifier, group_identifier)
-            return MCPToolCallResponse(
-                content=[MCPContent(type="text", text=json.dumps(result, indent=2))]
-            )
-
-        elif tool_name == "ad_remove_group_owner":
-            user_identifier = arguments["user_identifier"]
-            group_identifier = arguments["group_identifier"]
-            async with FastActiveDirectory(max_concurrent=20) as ad:
-                result = await ad.remove_owner_from_group_smart(user_identifier, group_identifier)
-            return MCPToolCallResponse(
-                content=[MCPContent(type="text", text=json.dumps(result, indent=2))]
-            )
-
-        elif tool_name == "ad_update_group":
-            group_identifier = arguments["group_identifier"]
-            updates = arguments["updates"]
-            async with FastActiveDirectory(max_concurrent=20) as ad:
-                result = await ad.update_group_smart(group_identifier, updates)
-            return MCPToolCallResponse(
-                content=[MCPContent(type="text", text=json.dumps(result, indent=2))]
-            )
-
-        elif tool_name == "ad_delete_group":
-            group_identifier = arguments["group_identifier"]
-            async with FastActiveDirectory(max_concurrent=20) as ad:
-                result = await ad.delete_group_smart(group_identifier)
-            return MCPToolCallResponse(
-                content=[MCPContent(type="text", text=json.dumps(result, indent=2))]
-            )
-
-        elif tool_name == "ad_get_group_full_details":
-            group_identifier = arguments["group_identifier"]
-            async with FastActiveDirectory(max_concurrent=20) as ad:
-                result = await ad.get_group_full_details(group_identifier)
-            return MCPToolCallResponse(
-                content=[MCPContent(type="text", text=json.dumps(result, indent=2))]
-            )
-
-        elif tool_name == "ad_search_groups":
-            query = arguments["query"]
-            limit = arguments.get("limit", 10)
-            async with FastActiveDirectory(max_concurrent=20) as ad:
-                result = await ad.search_groups_fuzzy(query, limit=limit)
-            return MCPToolCallResponse(
-                content=[MCPContent(type="text", text=json.dumps(result, indent=2))]
-            )
-
-        elif tool_name == "ad_batch_add_users_to_group":
-            user_identifiers = arguments["user_identifiers"]
-            group_identifier = arguments["group_identifier"]
-            ignore_errors = arguments.get("ignore_errors", True)
-            async with FastActiveDirectory(max_concurrent=20) as ad:
-                result = await ad.batch_add_users_to_group(
-                    user_identifiers,
-                    group_identifier,
-                    ignore_errors=ignore_errors
-                )
-            # Format results
-            success_count = len([r for r in result if not isinstance(r, Exception)])
-            error_count = len([r for r in result if isinstance(r, Exception)])
-            formatted_result = {
-                "success_count": success_count,
-                "error_count": error_count,
-                "results": [str(r) if isinstance(r, Exception) else "Success" for r in result]
-            }
-            return MCPToolCallResponse(
-                content=[MCPContent(type="text", text=json.dumps(formatted_result, indent=2))]
-            )
-
-        elif tool_name == "ad_batch_remove_users_from_group":
-            user_identifiers = arguments["user_identifiers"]
-            group_identifier = arguments["group_identifier"]
-            ignore_errors = arguments.get("ignore_errors", True)
-            async with FastActiveDirectory(max_concurrent=20) as ad:
-                result = await ad.batch_remove_users_from_group(
-                    user_identifiers,
-                    group_identifier,
-                    ignore_errors=ignore_errors
-                )
-            # Format results
-            success_count = len([r for r in result if not isinstance(r, Exception)])
-            error_count = len([r for r in result if isinstance(r, Exception)])
-            formatted_result = {
-                "success_count": success_count,
-                "error_count": error_count,
-                "results": [str(r) if isinstance(r, Exception) else "Success" for r in result]
-            }
-            return MCPToolCallResponse(
-                content=[MCPContent(type="text", text=json.dumps(formatted_result, indent=2))]
-            )
-
-        elif tool_name == "ad_check_user_membership":
-            user_identifier = arguments["user_identifier"]
-            group_identifier = arguments["group_identifier"]
-            async with FastActiveDirectory(max_concurrent=20) as ad:
-                result = await ad.check_user_membership(user_identifier, group_identifier)
-            return MCPToolCallResponse(
-                content=[MCPContent(type="text", text=json.dumps({"is_member": result}, indent=2))]
-            )
-
-        elif tool_name == "ad_check_user_ownership":
-            user_identifier = arguments["user_identifier"]
-            group_identifier = arguments["group_identifier"]
-            async with FastActiveDirectory(max_concurrent=20) as ad:
-                result = await ad.check_user_ownership(user_identifier, group_identifier)
-            return MCPToolCallResponse(
-                content=[MCPContent(type="text", text=json.dumps({"is_owner": result}, indent=2))]
-            )
-
-        elif tool_name == "ad_sync_group_members":
-            group_identifier = arguments["group_identifier"]
-            desired_user_identifiers = arguments["desired_user_identifiers"]
-            async with FastActiveDirectory(max_concurrent=20) as ad:
-                result = await ad.sync_group_members(group_identifier, desired_user_identifiers)
-            return MCPToolCallResponse(
-                content=[MCPContent(type="text", text=json.dumps(result, indent=2))]
-            )
-
-        elif tool_name == "ad_batch_get_user_groups":
-            user_identifiers = arguments["user_identifiers"]
-            transitive = arguments.get("transitive", False)
-            async with FastActiveDirectory(max_concurrent=20) as ad:
-                result = await ad.batch_get_user_groups(user_identifiers, transitive=transitive)
-            # Format results
-            formatted_result = []
-            for i, groups in enumerate(result):
-                formatted_result.append({
-                    "user_identifier": user_identifiers[i],
-                    "groups": groups if not isinstance(groups, Exception) else str(groups),
-                    "success": not isinstance(groups, Exception)
-                })
-            return MCPToolCallResponse(
-                content=[MCPContent(type="text", text=json.dumps(formatted_result, indent=2))]
-            )
-
-        elif tool_name == "ad_list_users_with_groups":
-            include_transitive = arguments.get("include_transitive", False)
-            include_owned = arguments.get("include_owned", True)
-            select = arguments.get("select", "id,displayName,userPrincipalName")
-            async with FastActiveDirectory(max_concurrent=20) as ad:
-                result = await ad.list_users_with_groups(
-                    include_transitive=include_transitive,
-                    include_owned=include_owned,
-                    select=select
-                )
+                result = await get_group_members_endpoint(arguments["group_id"], ad)
             return MCPToolCallResponse(
                 content=[MCPContent(type="text", text=json.dumps(result, indent=2))]
             )
