--- conflicted
+++ resolved
@@ -63,13 +63,8 @@
     },
     "ollama": {
       "enabled": true,
-<<<<<<< HEAD
       "model": "Har",
       "base_url": "http://125.209.124.155:11434",
-=======
-      "model": "gpt-oss:20b",
-      "base_url": "http:localhost:11434",
->>>>>>> 168c4885
       "allow_llm_to_see_data": true,
       "verbose": false
     },
@@ -122,8 +117,6 @@
       "enabled": false,
       "database_path": "compacted.db"
     }
-<<<<<<< HEAD
-=======
   },
   "vanna_training": {
     "selected_tables": [
@@ -131,6 +124,5 @@
     ],
     "train_all_tables": false,
     "include_sample_data": true
->>>>>>> 168c4885
   }
 }